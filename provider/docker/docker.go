package docker

import (
	"context"
	"fmt"
	"math"
	"net"
	"net/http"
	"regexp"
	"strconv"
	"strings"
	"text/template"
	"time"

	"github.com/BurntSushi/ty/fun"
	"github.com/cenk/backoff"
	"github.com/containous/traefik/log"
	"github.com/containous/traefik/provider"
	"github.com/containous/traefik/safe"
	"github.com/containous/traefik/types"
	"github.com/containous/traefik/version"
	dockertypes "github.com/docker/docker/api/types"
	dockercontainertypes "github.com/docker/docker/api/types/container"
	eventtypes "github.com/docker/docker/api/types/events"
	"github.com/docker/docker/api/types/filters"
	swarmtypes "github.com/docker/docker/api/types/swarm"
	"github.com/docker/docker/api/types/versions"
	"github.com/docker/docker/client"
	"github.com/docker/go-connections/nat"
	"github.com/docker/go-connections/sockets"
	"github.com/pkg/errors"
)

const (
	// SwarmAPIVersion is a constant holding the version of the Provider API traefik will use
	SwarmAPIVersion = "1.24"
	// SwarmDefaultWatchTime is the duration of the interval when polling docker
	SwarmDefaultWatchTime = 15 * time.Second

	labelDockerNetwork            = "traefik.docker.network"
	labelBackendLoadbalancerSwarm = "traefik.backend.loadbalancer.swarm"
	labelDockerComposeProject     = "com.docker.compose.project"
	labelDockerComposeService     = "com.docker.compose.service"
)

var _ provider.Provider = (*Provider)(nil)

// Provider holds configurations of the provider.
type Provider struct {
	provider.BaseProvider `mapstructure:",squash" export:"true"`
	Endpoint              string           `description:"Docker server endpoint. Can be a tcp or a unix socket endpoint"`
	Domain                string           `description:"Default domain used"`
	TLS                   *types.ClientTLS `description:"Enable Docker TLS support" export:"true"`
	ExposedByDefault      bool             `description:"Expose containers by default" export:"true"`
	UseBindPortIP         bool             `description:"Use the ip address from the bound port, rather than from the inner network" export:"true"`
	SwarmMode             bool             `description:"Use Docker on Swarm Mode" export:"true"`
}

// dockerData holds the need data to the Provider p
type dockerData struct {
	ServiceName     string
	Name            string
	Labels          map[string]string // List of labels set to container or service
	NetworkSettings networkSettings
	Health          string
	Node            *dockertypes.ContainerNode
}

// NetworkSettings holds the networks data to the Provider p
type networkSettings struct {
	NetworkMode dockercontainertypes.NetworkMode
	Ports       nat.PortMap
	Networks    map[string]*networkData
}

// Network holds the network data to the Provider p
type networkData struct {
	Name     string
	Addr     string
	Port     int
	Protocol string
	ID       string
}

func (p *Provider) createClient() (client.APIClient, error) {
	var httpClient *http.Client
	httpHeaders := map[string]string{
		"User-Agent": "Traefik " + version.Version,
	}
	if p.TLS != nil {
		config, err := p.TLS.CreateTLSConfig()
		if err != nil {
			return nil, err
		}
		tr := &http.Transport{
			TLSClientConfig: config,
		}
		proto, addr, _, err := client.ParseHost(p.Endpoint)
		if err != nil {
			return nil, err
		}

		sockets.ConfigureTransport(tr, proto, addr)

		httpClient = &http.Client{
			Transport: tr,
		}

	}
	var version string
	if p.SwarmMode {
		version = SwarmAPIVersion
	} else {
		version = DockerAPIVersion
	}
	return client.NewClient(p.Endpoint, version, httpClient, httpHeaders)

}

// Provide allows the docker provider to provide configurations to traefik
// using the given configuration channel.
func (p *Provider) Provide(configurationChan chan<- types.ConfigMessage, pool *safe.Pool, constraints types.Constraints) error {
	p.Constraints = append(p.Constraints, constraints...)
	// TODO register this routine in pool, and watch for stop channel
	safe.Go(func() {
		operation := func() error {
			var err error

			dockerClient, err := p.createClient()
			if err != nil {
				log.Errorf("Failed to create a client for docker, error: %s", err)
				return err
			}

			ctx := context.Background()
			version, err := dockerClient.ServerVersion(ctx)
			if err != nil {
				log.Errorf("Failed to retrieve information of the docker client and server host: %s", err)
				return err
			}
			log.Debugf("Provider connection established with docker %s (API %s)", version.Version, version.APIVersion)
			var dockerDataList []dockerData
			if p.SwarmMode {
				dockerDataList, err = p.listServices(ctx, dockerClient)
				if err != nil {
					log.Errorf("Failed to list services for docker swarm mode, error %s", err)
					return err
				}
			} else {
				dockerDataList, err = listContainers(ctx, dockerClient)
				if err != nil {
					log.Errorf("Failed to list containers for docker, error %s", err)
					return err
				}
			}

			configuration := p.loadDockerConfig(dockerDataList)
			configurationChan <- types.ConfigMessage{
				ProviderName:  "docker",
				Configuration: configuration,
			}
			if p.Watch {
				ctx, cancel := context.WithCancel(ctx)
				if p.SwarmMode {
					stopChan := make(chan struct{})
					// TODO: This need to be change. Linked to Swarm events docker/docker#23827
					ticker := time.NewTicker(SwarmDefaultWatchTime)
					pool.Go(func(stop chan bool) {
						defer close(stopChan)
						for {
							select {
							case <-ticker.C:
								services, err := p.listServices(ctx, dockerClient)
								if err != nil {
									log.Errorf("Failed to list services for docker, error %s", err)
								} else {
									if configuration := p.loadDockerConfig(services); configuration != nil {
										configurationChan <- types.ConfigMessage{
											ProviderName:  "docker",
											Configuration: configuration,
										}
									}
								}
							case <-stop:
								ticker.Stop()
								cancel()
								return
							}
						}
					})
					// channel closed
					<-stopChan
					log.Info("Stop watching as expected")
				} else {
					pool.Go(func(stop chan bool) {
						for {
							select {
							case <-stop:
								cancel()
								return
							}
						}
					})
					f := filters.NewArgs()
					f.Add("type", "container")
					options := dockertypes.EventsOptions{
						Filters: f,
					}

					startStopHandle := func(m eventtypes.Message) {
						log.Debugf("Provider event received %+v", m)
						containers, err := listContainers(ctx, dockerClient)
						if err != nil {
							log.Errorf("Failed to list containers for docker, error %s", err)
							// Call cancel to get out of the monitor
							cancel()
							return
						}
						configuration := p.loadDockerConfig(containers)
						if configuration != nil {
							configurationChan <- types.ConfigMessage{
								ProviderName:  "docker",
								Configuration: configuration,
							}
						}
					}

					eventsc, errc := dockerClient.Events(ctx, options)
					for event := range eventsc {
						if event.Action == "start" ||
							event.Action == "die" ||
							strings.HasPrefix(event.Action, "health_status") {
							startStopHandle(event)
						}
					}
					if err := <-errc; err != nil {
						return err
					}
				}
			}
			return nil
		}
		notify := func(err error, time time.Duration) {
			log.Errorf("Provider connection error %+v, retrying in %s", err, time)
		}
		err := backoff.RetryNotify(safe.OperationWithRecover(operation), backoff.NewConstantBackOff(time.Second*3), notify)
		if err != nil {
			log.Errorf("Cannot connect to docker server %+v", err)
		}
	})

	return nil
}

func (p *Provider) loadDockerConfig(containersInspected []dockerData) *types.Configuration {
	var DockerFuncMap = template.FuncMap{
		"getBackend":                  p.getBackend,
		"getIPAddress":                p.getIPAddress,
		"getPort":                     p.getPort,
		"getWeight":                   p.getWeight,
		"getDomain":                   p.getDomain,
		"getProtocol":                 p.getProtocol,
		"getPassHostHeader":           p.getPassHostHeader,
		"getPriority":                 p.getPriority,
		"getEntryPoints":              p.getEntryPoints,
		"getBasicAuth":                p.getBasicAuth,
		"getFrontendRule":             p.getFrontendRule,
		"hasCircuitBreakerLabel":      p.hasCircuitBreakerLabel,
		"getCircuitBreakerExpression": p.getCircuitBreakerExpression,
		"hasLoadBalancerLabel":        p.hasLoadBalancerLabel,
		"getLoadBalancerMethod":       p.getLoadBalancerMethod,
		"hasMaxConnLabels":            p.hasMaxConnLabels,
		"getMaxConnAmount":            p.getMaxConnAmount,
		"getMaxConnExtractorFunc":     p.getMaxConnExtractorFunc,
		"getSticky":                   p.getSticky,
		"getStickinessCookieName":     p.getStickinessCookieName,
		"hasStickinessLabel":          p.hasStickinessLabel,
		"getIsBackendLBSwarm":         p.getIsBackendLBSwarm,
		"hasServices":                 p.hasServices,
		"getServiceNames":             p.getServiceNames,
		"getServicePort":              p.getServicePort,
		"getServiceWeight":            p.getServiceWeight,
		"getServiceProtocol":          p.getServiceProtocol,
		"getServiceEntryPoints":       p.getServiceEntryPoints,
		"getServiceBasicAuth":         p.getServiceBasicAuth,
		"getServiceFrontendRule":      p.getServiceFrontendRule,
		"getServicePassHostHeader":    p.getServicePassHostHeader,
		"getServicePriority":          p.getServicePriority,
		"getServiceBackend":           p.getServiceBackend,
		"getWhitelistSourceRange":     p.getWhitelistSourceRange,
		"getRequestHeaders":           p.getRequestHeaders,
		"getResponseHeaders":          p.getResponseHeaders,
		"hasRequestHeaders":           p.hasRequestHeaders,
		"hasResponseHeaders":          p.hasResponseHeaders,
	}
	// filter containers
	filteredContainers := fun.Filter(func(container dockerData) bool {
		return p.containerFilter(container)
	}, containersInspected).([]dockerData)

	frontends := map[string][]dockerData{}
	backends := map[string]dockerData{}
	servers := map[string][]dockerData{}
	for idx, container := range filteredContainers {
		frontendName := p.getFrontendName(container, idx)
		frontends[frontendName] = append(frontends[frontendName], container)
		backendName := p.getBackend(container)
		backends[backendName] = container
		servers[backendName] = append(servers[backendName], container)
	}

	templateObjects := struct {
		Containers []dockerData
		Frontends  map[string][]dockerData
		Backends   map[string]dockerData
		Servers    map[string][]dockerData
		Domain     string
	}{
		filteredContainers,
		frontends,
		backends,
		servers,
		p.Domain,
	}

	configuration, err := p.GetConfiguration("templates/docker.tmpl", DockerFuncMap, templateObjects)
	if err != nil {
		log.Error(err)
	}
	return configuration
}

func (p *Provider) hasCircuitBreakerLabel(container dockerData) bool {
	_, err := getLabel(container, types.LabelBackendCircuitbreakerExpression)
	return err == nil
}

// Regexp used to extract the name of the service and the name of the property for this service
// All properties are under the format traefik.<servicename>.frontent.*= except the port/weight/protocol directly after traefik.<servicename>.
var servicesPropertiesRegexp = regexp.MustCompile(`^traefik\.(?P<service_name>.+?)\.(?P<property_name>port|weight|protocol|frontend\.(.*))$`)

// Map of services properties
// we can get it with label[serviceName][propertyName] and we got the propertyValue
type labelServiceProperties map[string]map[string]string

// Check if for the given container, we find labels that are defining services
func (p *Provider) hasServices(container dockerData) bool {
	return len(extractServicesLabels(container.Labels)) > 0
}

// Extract the service labels from container labels of dockerData struct
func extractServicesLabels(labels map[string]string) labelServiceProperties {
	v := make(labelServiceProperties)

	for index, serviceProperty := range labels {
		matches := servicesPropertiesRegexp.FindStringSubmatch(index)
		if matches != nil {
			result := make(map[string]string)
			for i, name := range servicesPropertiesRegexp.SubexpNames() {
				if i != 0 {
					result[name] = matches[i]
				}
			}
			serviceName := result["service_name"]
			if _, ok := v[serviceName]; !ok {
				v[serviceName] = make(map[string]string)
			}
			v[serviceName][result["property_name"]] = serviceProperty
		}
	}

	return v
}

// Gets the entry for a service label searching in all labels of the given container
func getContainerServiceLabel(container dockerData, serviceName string, entry string) (string, bool) {
	value, ok := extractServicesLabels(container.Labels)[serviceName][entry]
	return value, ok
}

// Gets array of service names for a given container
func (p *Provider) getServiceNames(container dockerData) []string {
	labelServiceProperties := extractServicesLabels(container.Labels)
	keys := make([]string, 0, len(labelServiceProperties))
	for k := range labelServiceProperties {
		keys = append(keys, k)
	}
	return keys
}

// Extract entrypoints from labels for a given service and a given docker container
func (p *Provider) getServiceEntryPoints(container dockerData, serviceName string) []string {
	if entryPoints, ok := getContainerServiceLabel(container, serviceName, "frontend.entryPoints"); ok {
		return strings.Split(entryPoints, ",")
	}
	return p.getEntryPoints(container)

}

// Extract basic auth from labels for a given service and a given docker container
func (p *Provider) getServiceBasicAuth(container dockerData, serviceName string) []string {
	if basicAuth, ok := getContainerServiceLabel(container, serviceName, "frontend.auth.basic"); ok {
		return strings.Split(basicAuth, ",")
	}
	return p.getBasicAuth(container)

}

// Extract passHostHeader from labels for a given service and a given docker container
func (p *Provider) getServicePassHostHeader(container dockerData, serviceName string) string {
	if servicePassHostHeader, ok := getContainerServiceLabel(container, serviceName, "frontend.passHostHeader"); ok {
		return servicePassHostHeader
	}
	return p.getPassHostHeader(container)
}

// Extract priority from labels for a given service and a given docker container
func (p *Provider) getServicePriority(container dockerData, serviceName string) string {
	if value, ok := getContainerServiceLabel(container, serviceName, "frontend.priority"); ok {
		return value
	}
	return p.getPriority(container)

}

// Extract backend from labels for a given service and a given docker container
func (p *Provider) getServiceBackend(container dockerData, serviceName string) string {
	if value, ok := getContainerServiceLabel(container, serviceName, "frontend.backend"); ok {
		return value
	}
	return p.getBackend(container) + "-" + provider.Normalize(serviceName)
}

// Extract rule from labels for a given service and a given docker container
func (p *Provider) getServiceFrontendRule(container dockerData, serviceName string) string {
	if value, ok := getContainerServiceLabel(container, serviceName, "frontend.rule"); ok {
		return value
	}
	return p.getFrontendRule(container)

}

// Extract port from labels for a given service and a given docker container
func (p *Provider) getServicePort(container dockerData, serviceName string) string {
	if value, ok := getContainerServiceLabel(container, serviceName, "port"); ok {
		return value
	}
	return p.getPort(container)
}

// Extract weight from labels for a given service and a given docker container
func (p *Provider) getServiceWeight(container dockerData, serviceName string) string {
	if value, ok := getContainerServiceLabel(container, serviceName, "weight"); ok {
		return value
	}
	return p.getWeight(container)
}

// Extract protocol from labels for a given service and a given docker container
func (p *Provider) getServiceProtocol(container dockerData, serviceName string) string {
	if value, ok := getContainerServiceLabel(container, serviceName, "protocol"); ok {
		return value
	}
	return p.getProtocol(container)
}

func (p *Provider) hasLoadBalancerLabel(container dockerData) bool {
	_, errMethod := getLabel(container, types.LabelBackendLoadbalancerMethod)
	_, errSticky := getLabel(container, types.LabelBackendLoadbalancerSticky)
	_, errStickiness := getLabel(container, types.LabelBackendLoadbalancerStickiness)
	_, errCookieName := getLabel(container, types.LabelBackendLoadbalancerStickinessCookieName)

	return errMethod == nil || errSticky == nil || errStickiness == nil || errCookieName == nil
}

func (p *Provider) hasMaxConnLabels(container dockerData) bool {
	if _, err := getLabel(container, types.LabelBackendMaxconnAmount); err != nil {
		return false
	}
	if _, err := getLabel(container, types.LabelBackendMaxconnExtractorfunc); err != nil {
		return false
	}
	return true
}

func (p *Provider) getCircuitBreakerExpression(container dockerData) string {
	if label, err := getLabel(container, types.LabelBackendCircuitbreakerExpression); err == nil {
		return label
	}
	return "NetworkErrorRatio() > 1"
}

func (p *Provider) getLoadBalancerMethod(container dockerData) string {
	if label, err := getLabel(container, types.LabelBackendLoadbalancerMethod); err == nil {
		return label
	}
	return "wrr"
}

func (p *Provider) getMaxConnAmount(container dockerData) int64 {
	if label, err := getLabel(container, types.LabelBackendMaxconnAmount); err == nil {
		i, errConv := strconv.ParseInt(label, 10, 64)
		if errConv != nil {
			log.Errorf("Unable to parse traefik.backend.maxconn.amount %s", label)
			return math.MaxInt64
		}
		return i
	}
	return math.MaxInt64
}

func (p *Provider) getMaxConnExtractorFunc(container dockerData) string {
	if label, err := getLabel(container, types.LabelBackendMaxconnExtractorfunc); err == nil {
		return label
	}
	return "request.host"
}

func (p *Provider) containerFilter(container dockerData) bool {
	if !isContainerEnabled(container, p.ExposedByDefault) {
		log.Debugf("Filtering disabled container %s", container.Name)
		return false
	}

	var err error
	portLabel := "traefik.port label"
	if p.hasServices(container) {
		portLabel = "traefik.<serviceName>.port or " + portLabel + "s"
		err = checkServiceLabelPort(container)
	} else {
		_, err = strconv.Atoi(container.Labels[types.LabelPort])
	}
	if len(container.NetworkSettings.Ports) == 0 && err != nil {
		log.Debugf("Filtering container without port and no %s %s : %s", portLabel, container.Name, err.Error())
		return false
	}

	constraintTags := strings.Split(container.Labels[types.LabelTags], ",")
	if ok, failingConstraint := p.MatchConstraints(constraintTags); !ok {
		if failingConstraint != nil {
			log.Debugf("Container %v pruned by '%v' constraint", container.Name, failingConstraint.String())
		}
		return false
	}

	if container.Health != "" && container.Health != "healthy" {
		log.Debugf("Filtering unhealthy or starting container %s", container.Name)
		return false
	}

	if len(p.getFrontendRule(container)) == 0 {
		log.Debugf("Filtering container with empty frontend rule %s", container.Name)
		return false
	}

	return true
}

// checkServiceLabelPort checks if all service names have a port service label
// or if port container label exists for default value
func checkServiceLabelPort(container dockerData) error {
	// If port container label is present, there is a default values for all ports, use it for the check
	_, err := strconv.Atoi(container.Labels[types.LabelPort])
	if err != nil {
		serviceLabelPorts := make(map[string]struct{})
		serviceLabels := make(map[string]struct{})
		portRegexp := regexp.MustCompile(`^traefik\.(?P<service_name>.+?)\.port$`)
		for label := range container.Labels {
			// Get all port service labels
			portLabel := portRegexp.FindStringSubmatch(label)
			if portLabel != nil && len(portLabel) > 0 {
				serviceLabelPorts[portLabel[0]] = struct{}{}
			}
			// Get only one instance of all service names from service labels
			servicesLabelNames := servicesPropertiesRegexp.FindStringSubmatch(label)
			if servicesLabelNames != nil && len(servicesLabelNames) > 0 {
				serviceLabels[strings.Split(servicesLabelNames[0], ".")[1]] = struct{}{}
			}
		}
		// If the number of service labels is different than the number of port services label
		// there is an error
		if len(serviceLabels) == len(serviceLabelPorts) {
			for labelPort := range serviceLabelPorts {
				_, err = strconv.Atoi(container.Labels[labelPort])
				if err != nil {
					break
				}
			}
		} else {
			err = errors.New("Port service labels missing, please use traefik.port as default value or define all port service labels")
		}
	}
	return err
}

func (p *Provider) getFrontendName(container dockerData, idx int) string {
	// Replace '.' with '-' in quoted keys because of this issue https://github.com/BurntSushi/toml/issues/78
<<<<<<< HEAD
	if label, err := getLabel(container, types.LabelFrontend); err == nil {
		return label
	}
	return provider.Normalize(p.getFrontendRule(container))
=======
	return provider.Normalize(p.getFrontendRule(container) + "-" + strconv.Itoa(idx))
>>>>>>> 6fcab72e
}

// GetFrontendRule returns the frontend rule for the specified container, using
// it's label. It returns a default one (Host) if the label is not present.
func (p *Provider) getFrontendRule(container dockerData) string {
	if label, err := getLabel(container, types.LabelFrontendRule); err == nil {
		return label
	}
	if labels, err := getLabels(container, []string{labelDockerComposeProject, labelDockerComposeService}); err == nil {
		return "Host:" + getSubDomain(labels[labelDockerComposeService]+"."+labels[labelDockerComposeProject]) + "." + p.Domain
	}
	if len(p.Domain) > 0 {
		return "Host:" + getSubDomain(container.ServiceName) + "." + p.Domain
	}
	return ""
}

func (p *Provider) getBackend(container dockerData) string {
	if label, err := getLabel(container, types.LabelBackend); err == nil {
		return provider.Normalize(label)
	}
	if labels, err := getLabels(container, []string{labelDockerComposeProject, labelDockerComposeService}); err == nil {
		return provider.Normalize(labels[labelDockerComposeService] + "_" + labels[labelDockerComposeProject])
	}
	return provider.Normalize(container.ServiceName)
}

func (p *Provider) getIPAddress(container dockerData) string {
	if label, err := getLabel(container, labelDockerNetwork); err == nil && label != "" {
		networkSettings := container.NetworkSettings
		if networkSettings.Networks != nil {
			network := networkSettings.Networks[label]
			if network != nil {
				return network.Addr
			}

			log.Warnf("Could not find network named '%s' for container '%s'! Maybe you're missing the project's prefix in the label? Defaulting to first available network.", label, container.Name)
		}
	}

	if container.NetworkSettings.NetworkMode.IsHost() {
		if container.Node != nil {
			if container.Node.IPAddress != "" {
				return container.Node.IPAddress
			}
		}

		return "127.0.0.1"
	}

	if container.NetworkSettings.NetworkMode.IsContainer() {
		dockerClient, err := p.createClient()
		if err != nil {
			log.Warnf("Unable to get IP address for container %s, error: %s", container.Name, err)
			return ""
		}
		ctx := context.Background()
		containerInspected, err := dockerClient.ContainerInspect(ctx, container.NetworkSettings.NetworkMode.ConnectedContainer())
		if err != nil {
			log.Warnf("Unable to get IP address for container %s : Failed to inspect container ID %s, error: %s", container.Name, container.NetworkSettings.NetworkMode.ConnectedContainer(), err)
			return ""
		}
		return p.getIPAddress(parseContainer(containerInspected))
	}

	if p.UseBindPortIP {
		port := p.getPort(container)
		for netport, portBindings := range container.NetworkSettings.Ports {
			if string(netport) == port+"/TCP" || string(netport) == port+"/UDP" {
				for _, p := range portBindings {
					return p.HostIP
				}
			}
		}
	}

	for _, network := range container.NetworkSettings.Networks {
		return network.Addr
	}
	return ""
}

func (p *Provider) getPort(container dockerData) string {
	if label, err := getLabel(container, types.LabelPort); err == nil {
		return label
	}

	// See iteration order in https://blog.golang.org/go-maps-in-action
	var ports []nat.Port
	for p := range container.NetworkSettings.Ports {
		ports = append(ports, p)
	}

	less := func(i, j nat.Port) bool {
		return i.Int() < j.Int()
	}
	nat.Sort(ports, less)

	if len(ports) > 0 {
		min := ports[0]
		return min.Port()
	}

	return ""
}

func (p *Provider) getWeight(container dockerData) string {
	if label, err := getLabel(container, types.LabelWeight); err == nil {
		return label
	}
	return "0"
}

func (p *Provider) hasStickinessLabel(container dockerData) bool {
	labelStickiness, errStickiness := getLabel(container, types.LabelBackendLoadbalancerStickiness)
	return errStickiness == nil && len(labelStickiness) > 0 && strings.EqualFold(strings.TrimSpace(labelStickiness), "true")
}

func (p *Provider) getSticky(container dockerData) string {
	if label, err := getLabel(container, types.LabelBackendLoadbalancerSticky); err == nil {
		if len(label) > 0 {
			log.Warnf("Deprecated configuration found: %s. Please use %s.", types.LabelBackendLoadbalancerSticky, types.LabelBackendLoadbalancerStickiness)
		}
		return label
	}
	return "false"
}

func (p *Provider) getStickinessCookieName(container dockerData) string {
	if label, err := getLabel(container, types.LabelBackendLoadbalancerStickinessCookieName); err == nil {
		return label
	}
	return ""
}

func (p *Provider) getIsBackendLBSwarm(container dockerData) string {
	if label, err := getLabel(container, labelBackendLoadbalancerSwarm); err == nil {
		return label
	}
	return "false"
}

func (p *Provider) getDomain(container dockerData) string {
	if label, err := getLabel(container, types.LabelDomain); err == nil {
		return label
	}
	return p.Domain
}

func (p *Provider) getProtocol(container dockerData) string {
	if label, err := getLabel(container, types.LabelProtocol); err == nil {
		return label
	}
	return "http"
}

func (p *Provider) getPassHostHeader(container dockerData) string {
	if passHostHeader, err := getLabel(container, types.LabelFrontendPassHostHeader); err == nil {
		return passHostHeader
	}
	return "true"
}

func (p *Provider) getWhitelistSourceRange(container dockerData) []string {
	var whitelistSourceRange []string

	if whitelistSourceRangeLabel, err := getLabel(container, types.LabelTraefikFrontendWhitelistSourceRange); err == nil {
		whitelistSourceRange = provider.SplitAndTrimString(whitelistSourceRangeLabel)
	}
	return whitelistSourceRange
}

func (p *Provider) getPriority(container dockerData) string {
	if priority, err := getLabel(container, types.LabelFrontendPriority); err == nil {
		return priority
	}
	return "0"
}

func (p *Provider) getEntryPoints(container dockerData) []string {
	if entryPoints, err := getLabel(container, types.LabelFrontendEntryPoints); err == nil {
		return strings.Split(entryPoints, ",")
	}
	return []string{}
}

func (p *Provider) getBasicAuth(container dockerData) []string {
	if basicAuth, err := getLabel(container, types.LabelFrontendAuthBasic); err == nil {
		return strings.Split(basicAuth, ",")
	}

	return []string{}
}

func (p *Provider) hasRequestHeaders(container dockerData) bool {
	label, err := getLabel(container, types.LabelFrontendRequestHeader)
	return err == nil && len(label) > 0
}

func (p *Provider) hasResponseHeaders(container dockerData) bool {
	label, err := getLabel(container, types.LabelFrontendResponseHeader)
	return err == nil && len(label) > 0
}

func (p *Provider) getRequestHeaders(container dockerData) map[string]string {
	return parseCustomHeaders(container, types.LabelFrontendRequestHeader)
}

func (p *Provider) getResponseHeaders(container dockerData) map[string]string {
	return parseCustomHeaders(container, types.LabelFrontendResponseHeader)
}

func parseCustomHeaders(container dockerData, containerType string) map[string]string {
	customHeaders := make(map[string]string)
	if label, err := getLabel(container, containerType); err == nil {
		for _, headers := range strings.Split(label, ",") {
			pair := strings.Split(headers, ":")
			if len(pair) != 2 {
				log.Warnf("Could not load header %v, skipping...", pair)
			} else {
				customHeaders[pair[0]] = pair[1]
			}
		}
	}
	if len(customHeaders) == 0 {
		log.Errorf("Could not load any custom headers")
	}
	return customHeaders
}
func isContainerEnabled(container dockerData, exposedByDefault bool) bool {
	return exposedByDefault && container.Labels[types.LabelEnable] != "false" || container.Labels[types.LabelEnable] == "true"
}

func getLabel(container dockerData, label string) (string, error) {
	for key, value := range container.Labels {
		if key == label {
			return value, nil
		}
	}
	return "", fmt.Errorf("label not found: %s", label)
}

func getLabels(container dockerData, labels []string) (map[string]string, error) {
	var globalErr error
	foundLabels := map[string]string{}
	for _, label := range labels {
		foundLabel, err := getLabel(container, label)
		// Error out only if one of them is defined.
		if err != nil {
			globalErr = fmt.Errorf("label not found: %s", label)
			continue
		}
		foundLabels[label] = foundLabel

	}
	return foundLabels, globalErr
}

func listContainers(ctx context.Context, dockerClient client.ContainerAPIClient) ([]dockerData, error) {
	containerList, err := dockerClient.ContainerList(ctx, dockertypes.ContainerListOptions{})
	if err != nil {
		return []dockerData{}, err
	}
	containersInspected := []dockerData{}

	// get inspect containers
	for _, container := range containerList {
		containerInspected, err := dockerClient.ContainerInspect(ctx, container.ID)
		if err != nil {
			log.Warnf("Failed to inspect container %s, error: %s", container.ID, err)
		} else {
			dockerData := parseContainer(containerInspected)
			containersInspected = append(containersInspected, dockerData)
		}
	}
	return containersInspected, nil
}

func parseContainer(container dockertypes.ContainerJSON) dockerData {
	dockerData := dockerData{
		NetworkSettings: networkSettings{},
	}

	if container.ContainerJSONBase != nil {
		dockerData.Name = container.ContainerJSONBase.Name
		dockerData.ServiceName = dockerData.Name //Default ServiceName to be the container's Name.
		dockerData.Node = container.ContainerJSONBase.Node

		if container.ContainerJSONBase.HostConfig != nil {
			dockerData.NetworkSettings.NetworkMode = container.ContainerJSONBase.HostConfig.NetworkMode
		}

		if container.State != nil && container.State.Health != nil {
			dockerData.Health = container.State.Health.Status
		}
	}

	if container.Config != nil && container.Config.Labels != nil {
		dockerData.Labels = container.Config.Labels
	}

	if container.NetworkSettings != nil {
		if container.NetworkSettings.Ports != nil {
			dockerData.NetworkSettings.Ports = container.NetworkSettings.Ports
		}
		if container.NetworkSettings.Networks != nil {
			dockerData.NetworkSettings.Networks = make(map[string]*networkData)
			for name, containerNetwork := range container.NetworkSettings.Networks {
				dockerData.NetworkSettings.Networks[name] = &networkData{
					ID:   containerNetwork.NetworkID,
					Name: name,
					Addr: containerNetwork.IPAddress,
				}
			}
		}

	}

	return dockerData
}

// Escape beginning slash "/", convert all others to dash "-", and convert underscores "_" to dash "-"
func getSubDomain(name string) string {
	return strings.Replace(strings.Replace(strings.TrimPrefix(name, "/"), "/", "-", -1), "_", "-", -1)
}

func (p *Provider) listServices(ctx context.Context, dockerClient client.APIClient) ([]dockerData, error) {
	serviceList, err := dockerClient.ServiceList(ctx, dockertypes.ServiceListOptions{})
	if err != nil {
		return []dockerData{}, err
	}

	serverVersion, err := dockerClient.ServerVersion(ctx)

	networkListArgs := filters.NewArgs()
	// https://docs.docker.com/engine/api/v1.29/#tag/Network (Docker 17.06)
	if versions.GreaterThanOrEqualTo(serverVersion.APIVersion, "1.29") {
		networkListArgs.Add("scope", "swarm")
	} else {
		networkListArgs.Add("driver", "overlay")
	}

	networkList, err := dockerClient.NetworkList(ctx, dockertypes.NetworkListOptions{Filters: networkListArgs})

	networkMap := make(map[string]*dockertypes.NetworkResource)
	if err != nil {
		log.Debug("Failed to network inspect on client for docker, error: %s", err)
		return []dockerData{}, err
	}
	for _, network := range networkList {
		networkToAdd := network
		networkMap[network.ID] = &networkToAdd
	}

	var dockerDataList []dockerData
	var dockerDataListTasks []dockerData

	for _, service := range serviceList {
		dockerData := parseService(service, networkMap)
		useSwarmLB, _ := strconv.ParseBool(p.getIsBackendLBSwarm(dockerData))
		isGlobalSvc := service.Spec.Mode.Global != nil

		if useSwarmLB {
			dockerDataList = append(dockerDataList, dockerData)
		} else {
			dockerDataListTasks, err = listTasks(ctx, dockerClient, service.ID, dockerData, networkMap, isGlobalSvc)

			for _, dockerDataTask := range dockerDataListTasks {
				dockerDataList = append(dockerDataList, dockerDataTask)
			}
		}
	}
	return dockerDataList, err

}

func parseService(service swarmtypes.Service, networkMap map[string]*dockertypes.NetworkResource) dockerData {
	dockerData := dockerData{
		ServiceName:     service.Spec.Annotations.Name,
		Name:            service.Spec.Annotations.Name,
		Labels:          service.Spec.Annotations.Labels,
		NetworkSettings: networkSettings{},
	}

	if service.Spec.EndpointSpec != nil {
		switch service.Spec.EndpointSpec.Mode {
		case swarmtypes.ResolutionModeDNSRR:
			log.Debug("Ignored endpoint-mode not supported, service name: %s", dockerData.Name)
		case swarmtypes.ResolutionModeVIP:
			dockerData.NetworkSettings.Networks = make(map[string]*networkData)
			for _, virtualIP := range service.Endpoint.VirtualIPs {
				networkService := networkMap[virtualIP.NetworkID]
				if networkService != nil {
					ip, _, _ := net.ParseCIDR(virtualIP.Addr)
					network := &networkData{
						Name: networkService.Name,
						ID:   virtualIP.NetworkID,
						Addr: ip.String(),
					}
					dockerData.NetworkSettings.Networks[network.Name] = network
				} else {
					log.Debugf("Network not found, service: %s, id: %s, addr: %s",
						service.Spec.Name, virtualIP.NetworkID, virtualIP.Addr)
				}
			}
		}
	}
	return dockerData
}

func listTasks(ctx context.Context, dockerClient client.APIClient, serviceID string,
	serviceDockerData dockerData, networkMap map[string]*dockertypes.NetworkResource, isGlobalSvc bool) ([]dockerData, error) {
	serviceIDFilter := filters.NewArgs()
	serviceIDFilter.Add("service", serviceID)
	serviceIDFilter.Add("desired-state", "running")
	taskList, err := dockerClient.TaskList(ctx, dockertypes.TaskListOptions{Filters: serviceIDFilter})

	if err != nil {
		return []dockerData{}, err
	}
	var dockerDataList []dockerData

	for _, task := range taskList {
		if task.Status.State != swarmtypes.TaskStateRunning {
			continue
		}
		dockerData := parseTasks(task, serviceDockerData, networkMap, isGlobalSvc)
		dockerDataList = append(dockerDataList, dockerData)
	}
	return dockerDataList, err
}

func parseTasks(task swarmtypes.Task, serviceDockerData dockerData, networkMap map[string]*dockertypes.NetworkResource, isGlobalSvc bool) dockerData {
	dockerData := dockerData{
		ServiceName:     serviceDockerData.Name,
		Name:            serviceDockerData.Name + "." + strconv.Itoa(task.Slot),
		Labels:          serviceDockerData.Labels,
		NetworkSettings: networkSettings{},
	}

	if isGlobalSvc {
		dockerData.Name = serviceDockerData.Name + "." + task.ID
	}

	if task.NetworksAttachments != nil {
		dockerData.NetworkSettings.Networks = make(map[string]*networkData)
		for _, virtualIP := range task.NetworksAttachments {
			if networkService, present := networkMap[virtualIP.Network.ID]; present {
				// Not sure about this next loop - when would a task have multiple IP's for the same network?
				for _, addr := range virtualIP.Addresses {
					ip, _, _ := net.ParseCIDR(addr)
					network := &networkData{
						ID:   virtualIP.Network.ID,
						Name: networkService.Name,
						Addr: ip.String(),
					}
					dockerData.NetworkSettings.Networks[network.Name] = network
				}
			}
		}
	}
	return dockerData
}<|MERGE_RESOLUTION|>--- conflicted
+++ resolved
@@ -594,15 +594,11 @@
 }
 
 func (p *Provider) getFrontendName(container dockerData, idx int) string {
+	if label, err := getLabel(container, types.LabelFrontend); err == nil {
+		return label
+	}
 	// Replace '.' with '-' in quoted keys because of this issue https://github.com/BurntSushi/toml/issues/78
-<<<<<<< HEAD
-	if label, err := getLabel(container, types.LabelFrontend); err == nil {
-		return label
-	}
-	return provider.Normalize(p.getFrontendRule(container))
-=======
 	return provider.Normalize(p.getFrontendRule(container) + "-" + strconv.Itoa(idx))
->>>>>>> 6fcab72e
 }
 
 // GetFrontendRule returns the frontend rule for the specified container, using
