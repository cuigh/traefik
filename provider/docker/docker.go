package docker

import (
	"context"
<<<<<<< HEAD
=======
	"io"
	"math"
>>>>>>> fe426f6f
	"net"
	"net/http"
	"strconv"
	"strings"
	"time"

	"github.com/cenk/backoff"
	"github.com/containous/traefik/job"
	"github.com/containous/traefik/log"
	"github.com/containous/traefik/provider"
	"github.com/containous/traefik/safe"
	"github.com/containous/traefik/types"
	"github.com/containous/traefik/version"
	dockertypes "github.com/docker/docker/api/types"
	dockercontainertypes "github.com/docker/docker/api/types/container"
	eventtypes "github.com/docker/docker/api/types/events"
	"github.com/docker/docker/api/types/filters"
	swarmtypes "github.com/docker/docker/api/types/swarm"
	"github.com/docker/docker/api/types/versions"
	"github.com/docker/docker/client"
	"github.com/docker/go-connections/nat"
	"github.com/docker/go-connections/sockets"
)

const (
	// SwarmAPIVersion is a constant holding the version of the Provider API traefik will use
	SwarmAPIVersion = "1.24"
	// SwarmDefaultWatchTime is the duration of the interval when polling docker
	SwarmDefaultWatchTime = 15 * time.Second
)

var _ provider.Provider = (*Provider)(nil)

// Provider holds configurations of the provider.
type Provider struct {
	provider.BaseProvider `mapstructure:",squash" export:"true"`
	Endpoint              string           `description:"Docker server endpoint. Can be a tcp or a unix socket endpoint"`
	Domain                string           `description:"Default domain used"`
	TLS                   *types.ClientTLS `description:"Enable Docker TLS support" export:"true"`
	ExposedByDefault      bool             `description:"Expose containers by default" export:"true"`
	UseBindPortIP         bool             `description:"Use the ip address from the bound port, rather than from the inner network" export:"true"`
	SwarmMode             bool             `description:"Use Docker on Swarm Mode" export:"true"`
}

// dockerData holds the need data to the Provider p
type dockerData struct {
	ServiceName     string
	Name            string
	Labels          map[string]string // List of labels set to container or service
	NetworkSettings networkSettings
	Health          string
	Node            *dockertypes.ContainerNode
}

// NetworkSettings holds the networks data to the Provider p
type networkSettings struct {
	NetworkMode dockercontainertypes.NetworkMode
	Ports       nat.PortMap
	Networks    map[string]*networkData
}

// Network holds the network data to the Provider p
type networkData struct {
	Name     string
	Addr     string
	Port     int
	Protocol string
	ID       string
}

func (p *Provider) createClient() (client.APIClient, error) {
	var httpClient *http.Client

	if p.TLS != nil {
		config, err := p.TLS.CreateTLSConfig()
		if err != nil {
			return nil, err
		}
		tr := &http.Transport{
			TLSClientConfig: config,
		}
		proto, addr, _, err := client.ParseHost(p.Endpoint)
		if err != nil {
			return nil, err
		}

		sockets.ConfigureTransport(tr, proto, addr)

		httpClient = &http.Client{
			Transport: tr,
		}
	}

	httpHeaders := map[string]string{
		"User-Agent": "Traefik " + version.Version,
	}

	var apiVersion string
	if p.SwarmMode {
		apiVersion = SwarmAPIVersion
	} else {
		apiVersion = DockerAPIVersion
	}

	return client.NewClient(p.Endpoint, apiVersion, httpClient, httpHeaders)
}

// Provide allows the docker provider to provide configurations to traefik
// using the given configuration channel.
func (p *Provider) Provide(configurationChan chan<- types.ConfigMessage, pool *safe.Pool, constraints types.Constraints) error {
	p.Constraints = append(p.Constraints, constraints...)
	// TODO register this routine in pool, and watch for stop channel
	safe.Go(func() {
		operation := func() error {
			var err error

			dockerClient, err := p.createClient()
			if err != nil {
				log.Errorf("Failed to create a client for docker, error: %s", err)
				return err
			}

			ctx := context.Background()
			serverVersion, err := dockerClient.ServerVersion(ctx)
			if err != nil {
				log.Errorf("Failed to retrieve information of the docker client and server host: %s", err)
				return err
			}
			log.Debugf("Provider connection established with docker %s (API %s)", serverVersion.Version, serverVersion.APIVersion)
			var dockerDataList []dockerData
			if p.SwarmMode {
				dockerDataList, err = listServices(ctx, dockerClient)
				if err != nil {
					log.Errorf("Failed to list services for docker swarm mode, error %s", err)
					return err
				}
			} else {
				dockerDataList, err = listContainers(ctx, dockerClient)
				if err != nil {
					log.Errorf("Failed to list containers for docker, error %s", err)
					return err
				}
			}

			configuration := p.buildConfiguration(dockerDataList)
			configurationChan <- types.ConfigMessage{
				ProviderName:  "docker",
				Configuration: configuration,
			}
			if p.Watch {
				ctx, cancel := context.WithCancel(ctx)
				if p.SwarmMode {
					errChan := make(chan error)
					// TODO: This need to be change. Linked to Swarm events docker/docker#23827
					ticker := time.NewTicker(SwarmDefaultWatchTime)
					pool.Go(func(stop chan bool) {
						defer close(errChan)
						for {
							select {
							case <-ticker.C:
								services, err := listServices(ctx, dockerClient)
								if err != nil {
									log.Errorf("Failed to list services for docker, error %s", err)
									errChan <- err
									return
								}
								configuration := p.buildConfiguration(services)
								if configuration != nil {
									configurationChan <- types.ConfigMessage{
										ProviderName:  "docker",
										Configuration: configuration,
									}
								}

							case <-stop:
								ticker.Stop()
								cancel()
								return
							}
						}
					})
					if err, ok := <-errChan; ok {
						return err
					}
					// channel closed

				} else {
					pool.Go(func(stop chan bool) {
						<-stop
						cancel()
					})
					f := filters.NewArgs()
					f.Add("type", "container")
					options := dockertypes.EventsOptions{
						Filters: f,
					}

					startStopHandle := func(m eventtypes.Message) {
						log.Debugf("Provider event received %+v", m)
						containers, err := listContainers(ctx, dockerClient)
						if err != nil {
							log.Errorf("Failed to list containers for docker, error %s", err)
							// Call cancel to get out of the monitor
							cancel()
							return
						}
						configuration := p.buildConfiguration(containers)
						if configuration != nil {
							configurationChan <- types.ConfigMessage{
								ProviderName:  "docker",
								Configuration: configuration,
							}
						}
					}

					eventsc, errc := dockerClient.Events(ctx, options)
					for {
						select {
						case event := <-eventsc:
							if event.Action == "start" ||
								event.Action == "die" ||
								strings.HasPrefix(event.Action, "health_status") {
								startStopHandle(event)
							}
						case err := <-errc:
							if err == io.EOF {
								log.Debug("Provider event stream closed")
							}

							return err
						}
					}
				}
			}
			return nil
		}
		notify := func(err error, time time.Duration) {
			log.Errorf("Provider connection error %+v, retrying in %s", err, time)
		}
		err := backoff.RetryNotify(safe.OperationWithRecover(operation), job.NewBackOff(backoff.NewExponentialBackOff()), notify)
		if err != nil {
			log.Errorf("Cannot connect to docker server %+v", err)
		}
	})

	return nil
}

func listContainers(ctx context.Context, dockerClient client.ContainerAPIClient) ([]dockerData, error) {
	containerList, err := dockerClient.ContainerList(ctx, dockertypes.ContainerListOptions{})
	if err != nil {
		return nil, err
	}

	var containersInspected []dockerData
	// get inspect containers
	for _, container := range containerList {
		containerInspected, err := dockerClient.ContainerInspect(ctx, container.ID)
		if err != nil {
			log.Warnf("Failed to inspect container %s, error: %s", container.ID, err)
		} else {
			// This condition is here to avoid to have empty IP https://github.com/containous/traefik/issues/2459
			// We register only container which are running
			if containerInspected.ContainerJSONBase != nil && containerInspected.ContainerJSONBase.State != nil && containerInspected.ContainerJSONBase.State.Running {
				dData := parseContainer(containerInspected)
				containersInspected = append(containersInspected, dData)
			}
		}
	}
	return containersInspected, nil
}

func parseContainer(container dockertypes.ContainerJSON) dockerData {
	dData := dockerData{
		NetworkSettings: networkSettings{},
	}

	if container.ContainerJSONBase != nil {
		dData.Name = container.ContainerJSONBase.Name
		dData.ServiceName = dData.Name //Default ServiceName to be the container's Name.
		dData.Node = container.ContainerJSONBase.Node

		if container.ContainerJSONBase.HostConfig != nil {
			dData.NetworkSettings.NetworkMode = container.ContainerJSONBase.HostConfig.NetworkMode
		}

		if container.State != nil && container.State.Health != nil {
			dData.Health = container.State.Health.Status
		}
	}

	if container.Config != nil && container.Config.Labels != nil {
		dData.Labels = container.Config.Labels
	}

	if container.NetworkSettings != nil {
		if container.NetworkSettings.Ports != nil {
			dData.NetworkSettings.Ports = container.NetworkSettings.Ports
		}
		if container.NetworkSettings.Networks != nil {
			dData.NetworkSettings.Networks = make(map[string]*networkData)
			for name, containerNetwork := range container.NetworkSettings.Networks {
				dData.NetworkSettings.Networks[name] = &networkData{
					ID:   containerNetwork.NetworkID,
					Name: name,
					Addr: containerNetwork.IPAddress,
				}
			}
		}
	}
	return dData
}

func listServices(ctx context.Context, dockerClient client.APIClient) ([]dockerData, error) {
	serviceList, err := dockerClient.ServiceList(ctx, dockertypes.ServiceListOptions{})
	if err != nil {
		return nil, err
	}

	serverVersion, err := dockerClient.ServerVersion(ctx)
	if err != nil {
		return nil, err
	}

	networkListArgs := filters.NewArgs()
	// https://docs.docker.com/engine/api/v1.29/#tag/Network (Docker 17.06)
	if versions.GreaterThanOrEqualTo(serverVersion.APIVersion, "1.29") {
		networkListArgs.Add("scope", "swarm")
	} else {
		networkListArgs.Add("driver", "overlay")
	}

	networkList, err := dockerClient.NetworkList(ctx, dockertypes.NetworkListOptions{Filters: networkListArgs})
	if err != nil {
		log.Debugf("Failed to network inspect on client for docker, error: %s", err)
		return nil, err
	}

	networkMap := make(map[string]*dockertypes.NetworkResource)
	for _, network := range networkList {
		networkToAdd := network
		networkMap[network.ID] = &networkToAdd
	}

	var dockerDataList []dockerData
	var dockerDataListTasks []dockerData

	for _, service := range serviceList {
		dData := parseService(service, networkMap)
		if len(dData.NetworkSettings.Networks) > 0 {
			useSwarmLB := isBackendLBSwarm(dData)

			if useSwarmLB {
				dockerDataList = append(dockerDataList, dData)
			} else {
				isGlobalSvc := service.Spec.Mode.Global != nil

				dockerDataListTasks, err = listTasks(ctx, dockerClient, service.ID, dData, networkMap, isGlobalSvc)
				if err != nil {
					log.Warn(err)
				} else {
					dockerDataList = append(dockerDataList, dockerDataListTasks...)
				}
			}
		}
	}
	return dockerDataList, err
}

func parseService(service swarmtypes.Service, networkMap map[string]*dockertypes.NetworkResource) dockerData {
	dData := dockerData{
		ServiceName:     service.Spec.Annotations.Name,
		Name:            service.Spec.Annotations.Name,
		Labels:          service.Spec.Annotations.Labels,
		NetworkSettings: networkSettings{},
	}

	if service.Spec.EndpointSpec != nil {
		switch service.Spec.EndpointSpec.Mode {
		case swarmtypes.ResolutionModeDNSRR:
			log.Warnf("Ignored endpoint-mode not supported, service name: %s", service.Spec.Annotations.Name)
		case swarmtypes.ResolutionModeVIP:
			dData.NetworkSettings.Networks = make(map[string]*networkData)
			for _, virtualIP := range service.Endpoint.VirtualIPs {
				networkService := networkMap[virtualIP.NetworkID]
				if networkService != nil {
					ip, _, _ := net.ParseCIDR(virtualIP.Addr)
					network := &networkData{
						Name: networkService.Name,
						ID:   virtualIP.NetworkID,
						Addr: ip.String(),
					}
					dData.NetworkSettings.Networks[network.Name] = network
				} else {
					log.Debugf("Network not found, id: %s", virtualIP.NetworkID)
				}
			}
		}
	}
	return dData
}

func listTasks(ctx context.Context, dockerClient client.APIClient, serviceID string,
	serviceDockerData dockerData, networkMap map[string]*dockertypes.NetworkResource, isGlobalSvc bool) ([]dockerData, error) {
	serviceIDFilter := filters.NewArgs()
	serviceIDFilter.Add("service", serviceID)
	serviceIDFilter.Add("desired-state", "running")

	taskList, err := dockerClient.TaskList(ctx, dockertypes.TaskListOptions{Filters: serviceIDFilter})
	if err != nil {
		return nil, err
	}

	var dockerDataList []dockerData
	for _, task := range taskList {
		if task.Status.State != swarmtypes.TaskStateRunning {
			continue
		}
		dData := parseTasks(task, serviceDockerData, networkMap, isGlobalSvc)
		dockerDataList = append(dockerDataList, dData)
	}
	return dockerDataList, err
}

func parseTasks(task swarmtypes.Task, serviceDockerData dockerData, networkMap map[string]*dockertypes.NetworkResource, isGlobalSvc bool) dockerData {
	dData := dockerData{
		ServiceName:     serviceDockerData.Name,
		Name:            serviceDockerData.Name + "." + strconv.Itoa(task.Slot),
		Labels:          serviceDockerData.Labels,
		NetworkSettings: networkSettings{},
	}

	if isGlobalSvc {
		dData.Name = serviceDockerData.Name + "." + task.ID
	}

	if task.NetworksAttachments != nil {
		dData.NetworkSettings.Networks = make(map[string]*networkData)
		for _, virtualIP := range task.NetworksAttachments {
			if networkService, present := networkMap[virtualIP.Network.ID]; present {
				// Not sure about this next loop - when would a task have multiple IP's for the same network?
				for _, addr := range virtualIP.Addresses {
					ip, _, _ := net.ParseCIDR(addr)
					network := &networkData{
						ID:   virtualIP.Network.ID,
						Name: networkService.Name,
						Addr: ip.String(),
					}
					dData.NetworkSettings.Networks[network.Name] = network
				}
			}
		}
	}
	return dData
}<|MERGE_RESOLUTION|>--- conflicted
+++ resolved
@@ -2,11 +2,7 @@
 
 import (
 	"context"
-<<<<<<< HEAD
-=======
 	"io"
-	"math"
->>>>>>> fe426f6f
 	"net"
 	"net/http"
 	"strconv"
