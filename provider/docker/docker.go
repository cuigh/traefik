--- conflicted
+++ resolved
@@ -443,10 +443,6 @@
 
 func parseTasks(ctx context.Context, dockerClient client.APIClient, task swarmtypes.Task, serviceDockerData dockerData,
 	networkMap map[string]*dockertypes.NetworkResource, isGlobalSvc bool) dockerData {
-<<<<<<< HEAD
-
-=======
->>>>>>> 50bf6007
 	var labels = map[string]string{}
 	for keyService, valueService := range serviceDockerData.Labels {
 		labels[keyService] = valueService
@@ -454,10 +450,6 @@
 	for keyContainer, valueContainer := range task.Spec.ContainerSpec.Labels {
 		labels[keyContainer] = valueContainer
 	}
-<<<<<<< HEAD
-=======
-
->>>>>>> 50bf6007
 	dData := dockerData{
 		ServiceName:     serviceDockerData.Name,
 		Name:            serviceDockerData.Name + "." + strconv.Itoa(task.Slot),
