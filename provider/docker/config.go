--- conflicted
+++ resolved
@@ -58,8 +58,6 @@
 
 	frontends := map[string][]dockerData{}
 	servers := map[string][]dockerData{}
-<<<<<<< HEAD
-
 	serviceNames := make(map[string]struct{})
 
 	for idx, container := range filteredContainers {
@@ -76,26 +74,6 @@
 				if len(serviceNamesKey) > 0 {
 					serviceNames[serviceNamesKey] = struct{}{}
 				}
-=======
-	serviceNames := make(map[string]string)
-	for idx, container := range filteredContainers {
-		if frontendName, exists := serviceNames[container.ServiceName]; exists {
-			if len(container.Labels) > 0 {
-				frontendLabels := make(map[string]string)
-				for labelKey, labelValue := range frontends[frontendName][0].Labels {
-					frontendLabels[labelKey] = labelValue
-				}
-				for labelKey, labelValue := range container.Labels {
-					frontendLabels[labelKey] = labelValue
-				}
-				frontends[frontendName][0].Labels = frontendLabels
-			}
-		} else {
-			frontendName = p.getFrontendName(container, idx)
-			frontends[frontendName] = append(frontends[frontendName], container)
-			if len(container.ServiceName) > 0 {
-				serviceNames[container.ServiceName] = frontendName
->>>>>>> 50bf6007
 			}
 
 			// Backends
