package configuration

import (
	"encoding/json"

	"github.com/containous/traefik/log"
	"github.com/containous/traefik/provider"
	"github.com/containous/traefik/safe"
	"github.com/containous/traefik/types"
)

// ProviderAggregator aggregate providers
type ProviderAggregator struct {
	providers   []provider.Provider
	constraints types.Constraints
}

// NewProviderAggregator return an aggregate of all the providers configured in GlobalConfiguration
func NewProviderAggregator(gc *GlobalConfiguration) ProviderAggregator {
	provider := ProviderAggregator{
		constraints: gc.Constraints,
	}
	if gc.Docker != nil {
		provider.quietAddProvider(gc.Docker)
	}
	if gc.Marathon != nil {
		provider.quietAddProvider(gc.Marathon)
	}
	if gc.File != nil {
		provider.quietAddProvider(gc.File)
	}
	if gc.Rest != nil {
		provider.quietAddProvider(gc.Rest)
	}
	if gc.Consul != nil {
		provider.quietAddProvider(gc.Consul)
	}
	if gc.ConsulCatalog != nil {
		provider.quietAddProvider(gc.ConsulCatalog)
	}
	if gc.Etcd != nil {
		provider.quietAddProvider(gc.Etcd)
	}
	if gc.Zookeeper != nil {
		provider.quietAddProvider(gc.Zookeeper)
	}
	if gc.Boltdb != nil {
		provider.quietAddProvider(gc.Boltdb)
	}
	if gc.Kubernetes != nil {
		provider.quietAddProvider(gc.Kubernetes)
	}
	if gc.Mesos != nil {
		provider.quietAddProvider(gc.Mesos)
	}
	if gc.Eureka != nil {
		provider.quietAddProvider(gc.Eureka)
	}
	if gc.ECS != nil {
		provider.quietAddProvider(gc.ECS)
	}
	if gc.Rancher != nil {
		provider.quietAddProvider(gc.Rancher)
	}
	if gc.DynamoDB != nil {
		provider.quietAddProvider(gc.DynamoDB)
	}
	if gc.ServiceFabric != nil {
		provider.quietAddProvider(gc.ServiceFabric)
	}
<<<<<<< HEAD
	if gc.WebAPI != nil {
		provider.providers = append(provider.providers, gc.WebAPI)
	}
	if acmeprovider.IsEnabled() {
		provider.providers = append(provider.providers, acmeprovider.Get())
		acme.ConvertToNewFormat(acmeprovider.Get().Storage)
=======
	return provider
}

func (p *ProviderAggregator) quietAddProvider(provider provider.Provider) {
	err := p.AddProvider(provider)
	if err != nil {
		log.Errorf("Error initializing provider %T: %v", provider, err)
>>>>>>> fdf14cd1
	}
}

// AddProvider add a provider in the providers map
func (p *ProviderAggregator) AddProvider(provider provider.Provider) error {
	err := provider.Init(p.constraints)
	if err != nil {
		return err
	}
	p.providers = append(p.providers, provider)
	return nil
}

// Init the provider
func (p ProviderAggregator) Init(_ types.Constraints) error {
	return nil
}

// Provide call the provide method of every providers
func (p ProviderAggregator) Provide(configurationChan chan<- types.ConfigMessage, pool *safe.Pool) error {
	for _, p := range p.providers {
		jsonConf, err := json.Marshal(p)
		if err != nil {
			log.Debugf("Unable to marshal provider conf %T with error: %v", p, err)
		}
		log.Infof("Starting provider %T %s", p, jsonConf)
		currentProvider := p
		safe.Go(func() {
			err := currentProvider.Provide(configurationChan, pool)
			if err != nil {
				log.Errorf("Error starting provider %T: %v", p, err)
			}
		})
	}
	return nil
}<|MERGE_RESOLUTION|>--- conflicted
+++ resolved
@@ -68,14 +68,9 @@
 	if gc.ServiceFabric != nil {
 		provider.quietAddProvider(gc.ServiceFabric)
 	}
-<<<<<<< HEAD
 	if gc.WebAPI != nil {
-		provider.providers = append(provider.providers, gc.WebAPI)
+		provider.quietAddProvider(gc.WebAPI)
 	}
-	if acmeprovider.IsEnabled() {
-		provider.providers = append(provider.providers, acmeprovider.Get())
-		acme.ConvertToNewFormat(acmeprovider.Get().Storage)
-=======
 	return provider
 }
 
@@ -83,7 +78,6 @@
 	err := p.AddProvider(provider)
 	if err != nil {
 		log.Errorf("Error initializing provider %T: %v", provider, err)
->>>>>>> fdf14cd1
 	}
 }
 
