--- conflicted
+++ resolved
@@ -1291,39 +1291,7 @@
 	}
 	log.Debugf("Creating regex redirect %s -> %s -> %s", srcEntryPointName, opt.Regex, opt.Replacement)
 
-<<<<<<< HEAD
 	return redirection, nil
-=======
-	rewrite, err := middlewares.NewRewrite(regex, replacement, true)
-	if err != nil {
-		// Impossible case because error is always nil
-		return nil, err
-	}
-	log.Debugf("Creating entryPoint redirect %s -> %s : %s -> %s", srcEntryPointName, redirectEntryPoint, regex, replacement)
-
-	return rewrite, nil
-}
-
-func (s *Server) buildRedirect(entryPointName string) (string, string, error) {
-	entryPoint := s.globalConfiguration.EntryPoints[entryPointName]
-	if entryPoint == nil {
-		return "", "", fmt.Errorf("unknown target entrypoint %q", entryPointName)
-	}
-
-	exp := regexp.MustCompile(`(:\d+)`)
-	match := exp.FindStringSubmatch(entryPoint.Address)
-	if len(match) == 0 {
-		return "", "", fmt.Errorf("bad Address format %q", entryPoint.Address)
-	}
-
-	var protocol = "http"
-	if s.globalConfiguration.EntryPoints[entryPointName].TLS != nil {
-		protocol = "https"
-	}
-
-	replacement := protocol + "://${1}" + match[0] + "${2}"
-	return defaultRedirectRegex, replacement, nil
->>>>>>> 422109b8
 }
 
 func (s *Server) buildDefaultHTTPRouter() *mux.Router {
